/*
 * Copyright 2011 The Netty Project
 *
 * The Netty Project licenses this file to you under the Apache License,
 * version 2.0 (the "License"); you may not use this file except in compliance
 * with the License. You may obtain a copy of the License at:
 *
 * http://www.apache.org/licenses/LICENSE-2.0
 *
 * Unless required by applicable law or agreed to in writing, software
 * distributed under the License is distributed on an "AS IS" BASIS, WITHOUT
 * WARRANTIES OR CONDITIONS OF ANY KIND, either express or implied. See the
 * License for the specific language governing permissions and limitations
 * under the License.
 */
package io.netty.channel.socket.nio;

import static io.netty.channel.Channels.fireChannelBound;
import static io.netty.channel.Channels.fireChannelConnected;
import static io.netty.channel.Channels.fireExceptionCaught;
import static io.netty.channel.Channels.fireMessageReceived;
import static io.netty.channel.Channels.succeededFuture;
import io.netty.buffer.ChannelBuffer;
import io.netty.buffer.ChannelBufferFactory;
import io.netty.channel.ChannelException;
import io.netty.channel.ChannelFuture;
import io.netty.channel.ReceiveBufferSizePredictor;

import java.io.IOException;
import java.net.SocketAddress;
import java.nio.ByteBuffer;
import java.nio.channels.ClosedChannelException;
import java.nio.channels.SelectionKey;
import java.nio.channels.Selector;
import java.nio.channels.SocketChannel;
import java.util.concurrent.Executor;

class NioWorker extends AbstractNioWorker {

    private final SocketReceiveBufferPool recvBufferPool = new SocketReceiveBufferPool();

    NioWorker(Executor executor) {
        super(executor);
    }

<<<<<<< HEAD
=======
    void register(NioSocketChannel channel, ChannelFuture future) {

        boolean server = !(channel instanceof NioClientSocketChannel);
        Runnable registerTask = new RegisterTask(channel, future, server);
        Selector selector;

        synchronized (startStopLock) {
            if (!started) {
                // Open a selector if this worker didn't start yet.
                try {
                    this.selector = selector = Selector.open();
                } catch (Throwable t) {
                    throw new ChannelException(
                            "Failed to create a selector.", t);
                }

                // Start the worker thread with the new Selector.
                boolean success = false;
                try {
                    DeadLockProofWorker.start(executor, this);
                    success = true;
                } finally {
                    if (!success) {
                        // Release the Selector if the execution fails.
                        try {
                            selector.close();
                        } catch (Throwable t) {
                            if (logger.isWarnEnabled()) {
                                logger.warn("Failed to close a selector.", t);
                            }
                        }
                        this.selector = selector = null;
                        // The method will return to the caller at this point.
                    }
                }
            } else {
                // Use the existing selector if this worker has been started.
                selector = this.selector;
            }

            assert selector != null && selector.isOpen();
>>>>>>> a7152205


    @Override
<<<<<<< HEAD
    protected boolean read(SelectionKey k) {
=======
    public void run() {
        thread = Thread.currentThread();

        boolean shutdown = false;
        Selector selector = this.selector;
        for (;;) {
            wakenUp.set(false);

            if (CONSTRAINT_LEVEL != 0) {
                selectorGuard.writeLock().lock();
                    // This empty synchronization block prevents the selector
                    // from acquiring its lock.
                selectorGuard.writeLock().unlock();
            }

            try {
                SelectorUtil.select(selector);

                // 'wakenUp.compareAndSet(false, true)' is always evaluated
                // before calling 'selector.wakeup()' to reduce the wake-up
                // overhead. (Selector.wakeup() is an expensive operation.)
                //
                // However, there is a race condition in this approach.
                // The race condition is triggered when 'wakenUp' is set to
                // true too early.
                //
                // 'wakenUp' is set to true too early if:
                // 1) Selector is waken up between 'wakenUp.set(false)' and
                //    'selector.select(...)'. (BAD)
                // 2) Selector is waken up between 'selector.select(...)' and
                //    'if (wakenUp.get()) { ... }'. (OK)
                //
                // In the first case, 'wakenUp' is set to true and the
                // following 'selector.select(...)' will wake up immediately.
                // Until 'wakenUp' is set to false again in the next round,
                // 'wakenUp.compareAndSet(false, true)' will fail, and therefore
                // any attempt to wake up the Selector will fail, too, causing
                // the following 'selector.select(...)' call to block
                // unnecessarily.
                //
                // To fix this problem, we wake up the selector again if wakenUp
                // is true immediately after selector.select(...).
                // It is inefficient in that it wakes up the selector for both
                // the first case (BAD - wake-up required) and the second case
                // (OK - no wake-up required).

                if (wakenUp.get()) {
                    selector.wakeup();
                }

                cancelledKeys = 0;
                processRegisterTaskQueue();
                processWriteTaskQueue();
                processSelectedKeys(selector.selectedKeys());

                // Exit the loop when there's nothing to handle.
                // The shutdown flag is used to delay the shutdown of this
                // loop to avoid excessive Selector creation when
                // connections are registered in a one-by-one manner instead of
                // concurrent manner.
                if (selector.keys().isEmpty()) {
                    if (shutdown ||
                        executor instanceof ExecutorService && ((ExecutorService) executor).isShutdown()) {

                        synchronized (startStopLock) {
                            if (registerTaskQueue.isEmpty() && selector.keys().isEmpty()) {
                                started = false;
                                try {
                                    selector.close();
                                } catch (IOException e) {
                                    if (logger.isWarnEnabled()) {
                                        logger.warn(
                                                "Failed to close a selector.", e);
                                    }
                                } finally {
                                    this.selector = null;
                                }
                                break;
                            } else {
                                shutdown = false;
                            }
                        }
                    } else {
                        // Give one more second.
                        shutdown = true;
                    }
                } else {
                    shutdown = false;
                }
            } catch (Throwable t) {
                if (logger.isWarnEnabled()) {
                    logger.warn(
                            "Unexpected exception in the selector loop.", t);
                }


                // Prevent possible consecutive immediate failures that lead to
                // excessive CPU consumption.
                try {
                    Thread.sleep(1000);
                } catch (InterruptedException e) {
                    // Ignore.
                }
            }
        }
    }

    private void processRegisterTaskQueue() throws IOException {
        for (;;) {
            final Runnable task = registerTaskQueue.poll();
            if (task == null) {
                break;
            }

            task.run();
            cleanUpCancelledKeys();
        }
    }

    private void processWriteTaskQueue() throws IOException {
        for (;;) {
            final Runnable task = writeTaskQueue.poll();
            if (task == null) {
                break;
            }

            task.run();
            cleanUpCancelledKeys();
        }
    }

    private void processSelectedKeys(Set<SelectionKey> selectedKeys) throws IOException {
        for (Iterator<SelectionKey> i = selectedKeys.iterator(); i.hasNext();) {
            SelectionKey k = i.next();
            i.remove();
            try {
                int readyOps = k.readyOps();
                if ((readyOps & SelectionKey.OP_READ) != 0 || readyOps == 0) {
                    if (!read(k)) {
                        // Connection already closed - no need to handle write.
                        continue;
                    }
                }
                if ((readyOps & SelectionKey.OP_WRITE) != 0) {
                    writeFromSelectorLoop(k);
                }
            } catch (CancelledKeyException e) {
                close(k);
            }

            if (cleanUpCancelledKeys()) {
                break; // break the loop to avoid ConcurrentModificationException
            }
        }
    }

    private boolean cleanUpCancelledKeys() throws IOException {
        if (cancelledKeys >= CLEANUP_INTERVAL) {
            cancelledKeys = 0;
            selector.selectNow();
            return true;
        }
        return false;
    }

    private boolean read(SelectionKey k) {
>>>>>>> a7152205
        final SocketChannel ch = (SocketChannel) k.channel();
        final NioSocketChannel channel = (NioSocketChannel) k.attachment();

        final ReceiveBufferSizePredictor predictor =
            channel.getConfig().getReceiveBufferSizePredictor();
        final int predictedRecvBufSize = predictor.nextReceiveBufferSize();

        int ret = 0;
        int readBytes = 0;
        boolean failure = true;

        ByteBuffer bb = recvBufferPool.acquire(predictedRecvBufSize);
        try {
            while ((ret = ch.read(bb)) > 0) {
                readBytes += ret;
                if (!bb.hasRemaining()) {
                    break;
                }
            }
            failure = false;
        } catch (ClosedChannelException e) {
            // Can happen, and does not need a user attention.
        } catch (Throwable t) {
            fireExceptionCaught(channel, t);
        }

        if (readBytes > 0) {
            bb.flip();

            final ChannelBufferFactory bufferFactory =
                channel.getConfig().getBufferFactory();
            final ChannelBuffer buffer = bufferFactory.getBuffer(readBytes);
            buffer.setBytes(0, bb);
            buffer.writerIndex(readBytes);

            recvBufferPool.release(bb);

            // Update the predictor.
            predictor.previousReceiveBufferSize(readBytes);

            // Fire the event.
            fireMessageReceived(channel, buffer);
        } else {
            recvBufferPool.release(bb);
        }

        if (ret < 0 || failure) {
            k.cancel(); // Some JDK implementations run into an infinite loop without this.
            close(channel, succeededFuture(channel));
            return false;
        }

        return true;
    }


    @Override
    protected boolean scheduleWriteIfNecessary(final AbstractNioChannel<?> channel) {
        final Thread currentThread = Thread.currentThread();
        final Thread workerThread = thread;
        if (currentThread != workerThread) {
            if (channel.writeTaskInTaskQueue.compareAndSet(false, true)) {
                boolean offered = writeTaskQueue.offer(channel.writeTask);
                assert offered;
            }

            if (!(channel instanceof NioAcceptedSocketChannel) ||
                ((NioAcceptedSocketChannel) channel).bossThread != currentThread) {
                final Selector workerSelector = selector;
                if (workerSelector != null) {
                    if (wakenUp.compareAndSet(false, true)) {
                        workerSelector.wakeup();
                    }
                }
            } else {
                // A write request can be made from an acceptor thread (boss)
                // when a user attempted to write something in:
                //
                //   * channelOpen()
                //   * channelBound()
                //   * channelConnected().
                //
                // In this case, there's no need to wake up the selector because
                // the channel is not even registered yet at this moment.
            }

            return true;
        }

        return false;
    }
    
    @Override
    protected Runnable createRegisterTask(AbstractNioChannel<?> channel, ChannelFuture future) {
        boolean server = !(channel instanceof NioClientSocketChannel);
        return new RegisterTask((NioSocketChannel) channel, future, server);
    }
    
    private final class RegisterTask implements Runnable {
        private final NioSocketChannel channel;
        private final ChannelFuture future;
        private final boolean server;

        RegisterTask(
                NioSocketChannel channel, ChannelFuture future, boolean server) {

            this.channel = channel;
            this.future = future;
            this.server = server;
        }

        @Override
        public void run() {
            SocketAddress localAddress = channel.getLocalAddress();
            SocketAddress remoteAddress = channel.getRemoteAddress();

            if (localAddress == null || remoteAddress == null) {
                if (future != null) {
                    future.setFailure(new ClosedChannelException());
                }
                close(channel, succeededFuture(channel));
                return;
            }

            try {
                if (server) {
                    channel.channel.configureBlocking(false);
                }

                synchronized (channel.interestOpsLock) {
                    channel.channel.register(
                            selector, channel.getRawInterestOps(), channel);
                }
                if (future != null) {
                    channel.setConnected();
                    future.setSuccess();
                }
            } catch (IOException e) {
                if (future != null) {
                    future.setFailure(e);
                }
                close(channel, succeededFuture(channel));
                if (!(e instanceof ClosedChannelException)) {
                    throw new ChannelException(
                            "Failed to register a socket to the selector.", e);
                }
            }

            if (server || !((NioClientSocketChannel) channel).boundManually) {
                fireChannelBound(channel, localAddress);
            }
            fireChannelConnected(channel, remoteAddress);
        }
    }

}<|MERGE_RESOLUTION|>--- conflicted
+++ resolved
@@ -43,223 +43,8 @@
         super(executor);
     }
 
-<<<<<<< HEAD
-=======
-    void register(NioSocketChannel channel, ChannelFuture future) {
-
-        boolean server = !(channel instanceof NioClientSocketChannel);
-        Runnable registerTask = new RegisterTask(channel, future, server);
-        Selector selector;
-
-        synchronized (startStopLock) {
-            if (!started) {
-                // Open a selector if this worker didn't start yet.
-                try {
-                    this.selector = selector = Selector.open();
-                } catch (Throwable t) {
-                    throw new ChannelException(
-                            "Failed to create a selector.", t);
-                }
-
-                // Start the worker thread with the new Selector.
-                boolean success = false;
-                try {
-                    DeadLockProofWorker.start(executor, this);
-                    success = true;
-                } finally {
-                    if (!success) {
-                        // Release the Selector if the execution fails.
-                        try {
-                            selector.close();
-                        } catch (Throwable t) {
-                            if (logger.isWarnEnabled()) {
-                                logger.warn("Failed to close a selector.", t);
-                            }
-                        }
-                        this.selector = selector = null;
-                        // The method will return to the caller at this point.
-                    }
-                }
-            } else {
-                // Use the existing selector if this worker has been started.
-                selector = this.selector;
-            }
-
-            assert selector != null && selector.isOpen();
->>>>>>> a7152205
-
-
     @Override
-<<<<<<< HEAD
     protected boolean read(SelectionKey k) {
-=======
-    public void run() {
-        thread = Thread.currentThread();
-
-        boolean shutdown = false;
-        Selector selector = this.selector;
-        for (;;) {
-            wakenUp.set(false);
-
-            if (CONSTRAINT_LEVEL != 0) {
-                selectorGuard.writeLock().lock();
-                    // This empty synchronization block prevents the selector
-                    // from acquiring its lock.
-                selectorGuard.writeLock().unlock();
-            }
-
-            try {
-                SelectorUtil.select(selector);
-
-                // 'wakenUp.compareAndSet(false, true)' is always evaluated
-                // before calling 'selector.wakeup()' to reduce the wake-up
-                // overhead. (Selector.wakeup() is an expensive operation.)
-                //
-                // However, there is a race condition in this approach.
-                // The race condition is triggered when 'wakenUp' is set to
-                // true too early.
-                //
-                // 'wakenUp' is set to true too early if:
-                // 1) Selector is waken up between 'wakenUp.set(false)' and
-                //    'selector.select(...)'. (BAD)
-                // 2) Selector is waken up between 'selector.select(...)' and
-                //    'if (wakenUp.get()) { ... }'. (OK)
-                //
-                // In the first case, 'wakenUp' is set to true and the
-                // following 'selector.select(...)' will wake up immediately.
-                // Until 'wakenUp' is set to false again in the next round,
-                // 'wakenUp.compareAndSet(false, true)' will fail, and therefore
-                // any attempt to wake up the Selector will fail, too, causing
-                // the following 'selector.select(...)' call to block
-                // unnecessarily.
-                //
-                // To fix this problem, we wake up the selector again if wakenUp
-                // is true immediately after selector.select(...).
-                // It is inefficient in that it wakes up the selector for both
-                // the first case (BAD - wake-up required) and the second case
-                // (OK - no wake-up required).
-
-                if (wakenUp.get()) {
-                    selector.wakeup();
-                }
-
-                cancelledKeys = 0;
-                processRegisterTaskQueue();
-                processWriteTaskQueue();
-                processSelectedKeys(selector.selectedKeys());
-
-                // Exit the loop when there's nothing to handle.
-                // The shutdown flag is used to delay the shutdown of this
-                // loop to avoid excessive Selector creation when
-                // connections are registered in a one-by-one manner instead of
-                // concurrent manner.
-                if (selector.keys().isEmpty()) {
-                    if (shutdown ||
-                        executor instanceof ExecutorService && ((ExecutorService) executor).isShutdown()) {
-
-                        synchronized (startStopLock) {
-                            if (registerTaskQueue.isEmpty() && selector.keys().isEmpty()) {
-                                started = false;
-                                try {
-                                    selector.close();
-                                } catch (IOException e) {
-                                    if (logger.isWarnEnabled()) {
-                                        logger.warn(
-                                                "Failed to close a selector.", e);
-                                    }
-                                } finally {
-                                    this.selector = null;
-                                }
-                                break;
-                            } else {
-                                shutdown = false;
-                            }
-                        }
-                    } else {
-                        // Give one more second.
-                        shutdown = true;
-                    }
-                } else {
-                    shutdown = false;
-                }
-            } catch (Throwable t) {
-                if (logger.isWarnEnabled()) {
-                    logger.warn(
-                            "Unexpected exception in the selector loop.", t);
-                }
-
-
-                // Prevent possible consecutive immediate failures that lead to
-                // excessive CPU consumption.
-                try {
-                    Thread.sleep(1000);
-                } catch (InterruptedException e) {
-                    // Ignore.
-                }
-            }
-        }
-    }
-
-    private void processRegisterTaskQueue() throws IOException {
-        for (;;) {
-            final Runnable task = registerTaskQueue.poll();
-            if (task == null) {
-                break;
-            }
-
-            task.run();
-            cleanUpCancelledKeys();
-        }
-    }
-
-    private void processWriteTaskQueue() throws IOException {
-        for (;;) {
-            final Runnable task = writeTaskQueue.poll();
-            if (task == null) {
-                break;
-            }
-
-            task.run();
-            cleanUpCancelledKeys();
-        }
-    }
-
-    private void processSelectedKeys(Set<SelectionKey> selectedKeys) throws IOException {
-        for (Iterator<SelectionKey> i = selectedKeys.iterator(); i.hasNext();) {
-            SelectionKey k = i.next();
-            i.remove();
-            try {
-                int readyOps = k.readyOps();
-                if ((readyOps & SelectionKey.OP_READ) != 0 || readyOps == 0) {
-                    if (!read(k)) {
-                        // Connection already closed - no need to handle write.
-                        continue;
-                    }
-                }
-                if ((readyOps & SelectionKey.OP_WRITE) != 0) {
-                    writeFromSelectorLoop(k);
-                }
-            } catch (CancelledKeyException e) {
-                close(k);
-            }
-
-            if (cleanUpCancelledKeys()) {
-                break; // break the loop to avoid ConcurrentModificationException
-            }
-        }
-    }
-
-    private boolean cleanUpCancelledKeys() throws IOException {
-        if (cancelledKeys >= CLEANUP_INTERVAL) {
-            cancelledKeys = 0;
-            selector.selectNow();
-            return true;
-        }
-        return false;
-    }
-
-    private boolean read(SelectionKey k) {
->>>>>>> a7152205
         final SocketChannel ch = (SocketChannel) k.channel();
         final NioSocketChannel channel = (NioSocketChannel) k.attachment();
 
